--- conflicted
+++ resolved
@@ -25,13 +25,10 @@
 	"encoding/json"
 	"encoding/pem"
 	"fmt"
-<<<<<<< HEAD
-=======
 	"github.com/Venafi/vcert/v4/pkg/policy"
 	"github.com/Venafi/vcert/v4/pkg/util"
 	"golang.org/x/crypto/nacl/box"
 	"io/ioutil"
->>>>>>> fa666c5c
 	"log"
 	"net/http"
 	netUrl "net/url"
