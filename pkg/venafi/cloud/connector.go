/*
 * Copyright 2018 Venafi, Inc.
 *
 * Licensed under the Apache License, Version 2.0 (the "License");
 * you may not use this file except in compliance with the License.
 * You may obtain a copy of the License at
 *
 *  http://www.apache.org/licenses/LICENSE-2.0
 *
 * Unless required by applicable law or agreed to in writing, software
 * distributed under the License is distributed on an "AS IS" BASIS,
 * WITHOUT WARRANTIES OR CONDITIONS OF ANY KIND, either express or implied.
 * See the License for the specific language governing permissions and
 * limitations under the License.
 */

package cloud

import (
	"crypto/x509"
	"encoding/base64"
	"encoding/json"
	"encoding/pem"
	"fmt"
	"net/http"
	"strings"
	"time"

	"github.com/Venafi/vcert/pkg/certificate"
	"github.com/Venafi/vcert/pkg/endpoint"
)

const apiURL = "api.venafi.cloud/v1/"

type urlResource string

const (
<<<<<<< HEAD
	urlResourceUserAccounts           urlResource = "useraccounts"
	urlResourcePing                               = "ping"
	urlResourceZones                              = "zones"
	urlResourceZoneByTag                          = urlResourceZones + "/tag/%s"
	urlResourceCertificatePolicies                = "certificatepolicies"
	urlResourcePoliciesByID                       = urlResourceCertificatePolicies + "/%s"
	urlResourcePoliciesForZoneByID                = urlResourceCertificatePolicies + "?zoneId=%s"
	urlResourceCertificateRequests                = "certificaterequests"
	urlResourceCertificateStatus                  = urlResourceCertificateRequests + "/%s"
	urlResourceCertificateRetrieve                = urlResourceCertificateRequests + "/%s/certificate"
	urlResourceCertificateSearch                  = "certificatesearch"
	urlResourceManagedCertificates                = "managedcertificates"
	urlResourceManagedCertificateByID             = urlResourceManagedCertificates + "/%s"
=======
	urlResourceUserAccounts              urlResource = "useraccounts"
	urlResourcePing                                  = "ping"
	urlResourceZones                                 = "zones"
	urlResourceZoneByTag                             = urlResourceZones + "/tag/%s"
	urlResourceCertificatePolicies                   = "certificatepolicies"
	urlResourcePoliciesByID                          = urlResourceCertificatePolicies + "/%s"
	urlResourcePoliciesForZoneByID                   = urlResourceCertificatePolicies + "?zoneId=%s"
	urlResourceCertificateRequests                   = "certificaterequests"
	urlResourceCertificateStatus                     = urlResourceCertificateRequests + "/%s"
	urlResourceCertificateRetrieveViaCSR             = urlResourceCertificateRequests + "/%s/certificate"
	urlResourceCertificateRetrieve                   = "certificates/%s"
	urlResourceCertificateRetrievePem                = urlResourceCertificateRetrieve + "/encoded"
	urlResourceCertificateSearch                     = "certificatesearch"
	urlResourceManagedCertificates                   = "managedcertificates"
	urlResourceManagedCertificateById                = urlResourceManagedCertificates + "/%s"
	urlResourceDiscovery                             = "discovery"
>>>>>>> cd740ee6
)

type condorChainOption string

const (
	condorChainOptionRootFirst condorChainOption = "ROOT_FIRST"
	condorChainOptionRootLast                    = "EE_FIRST"
)

// Connector contains the base data needed to communicate with the Venafi Cloud servers
type Connector struct {
	baseURL string
	apiKey  string
	verbose bool
	user    *userDetails
	trust   *x509.CertPool
	zone    string
}

// NewConnector creates a new Venafi Cloud Connector object used to communicate with Venafi Cloud
func NewConnector(verbose bool, trust *x509.CertPool) *Connector {
	c := Connector{verbose: verbose, trust: trust}
	c.SetBaseURL(apiURL)
	return &c
}

func (c *Connector) SetZone(z string) {
	c.zone = z
}

func (c *Connector) GetType() endpoint.ConnectorType {
	return endpoint.ConnectorTypeCloud
}

// Ping attempts to connect to the Venafi Cloud API and returns an errror if it cannot
func (c *Connector) Ping() (err error) {
	url := c.getURL(urlResourcePing)

	resp, err := http.Get(url)
	if err != nil {
		return err
	}
	if resp.StatusCode != http.StatusOK {
		err = fmt.Errorf("Unexpected status code on Venafi Cloud ping. Status: %d %s", resp.StatusCode, resp.Status)
	}
	return err
}

// Authenticate authenticates the user with Venafi Cloud using the provided API Key
func (c *Connector) Authenticate(auth *endpoint.Authentication) (err error) {
	if auth == nil {
		return fmt.Errorf("failed to authenticate: missing credentials")
	}
	c.apiKey = auth.APIKey
	url := c.getURL(urlResourceUserAccounts)
	statusCode, status, body, err := c.request("GET", url, nil, true)
	ud, err := parseUserDetailsResult(http.StatusOK, statusCode, status, body)
	if err != nil {
		return
	}
	c.user = ud
	return
}

// Register registers a new user with Venafi Cloud
func (c *Connector) Register(email string) (err error) {

	url := c.getURL(urlResourceUserAccounts)
	statusCode, status, body, err := c.request("POST", url, userAccount{Username: email, UserAccountType: "API"})

	// User has already been registered and there is nothing to parse
	if statusCode == http.StatusAccepted {
		return nil
	}
	ud, err := parseUserDetailsResult(http.StatusCreated, statusCode, status, body)
	if err != nil {
		return err
	}
	c.user = ud
	return nil
}

func (c *Connector) ReadPolicyConfiguration(zone string) (policy *endpoint.Policy, err error) {
	config, err := c.ReadZoneConfiguration(zone)
	if err != nil {
		return nil, err
	}
	policy = &config.Policy
	return
}

// ReadZoneConfiguration reads the Zone information needed for generating and requesting a certificate from Venafi Cloud
func (c *Connector) ReadZoneConfiguration(zone string) (config *endpoint.ZoneConfiguration, err error) {
	if zone == "" {
		return nil, fmt.Errorf("empty zone name")
	}
	z, err := c.getZoneByTag(zone)
	if err != nil {
		return nil, err
	}
	p, err := c.getPoliciesByID([]string{z.DefaultCertificateIdentityPolicy, z.DefaultCertificateUsePolicy})
	if err != nil {
		return
	}
	config = z.getZoneConfiguration(c.user, p)
	return config, nil
}

// RequestCertificate submits the CSR to the Venafi Cloud API for processing
func (c *Connector) RequestCertificate(req *certificate.Request, zone string) (requestID string, err error) {
	if zone == "" {
		zone = c.zone
	}

	if req.CsrOrigin == certificate.ServiceGeneratedCSR {
		return "", fmt.Errorf("service generated CSR is not supported by Saas service")
	}

	url := c.getURL(urlResourceCertificateRequests)
	if c.user == nil || c.user.Company == nil {
		return "", fmt.Errorf("Must be autheticated to request a certificate")
	}
	z, err := c.getZoneByTag(zone)
	if err != nil {
		return "", err
	}

	statusCode, status, body, err := c.request("POST", url, certificateRequest{ZoneID: z.ID, CSR: string(req.CSR)})

	if err != nil {
		return "", err
	}
	cr, err := parseCertificateRequestResult(statusCode, status, body)
	if err != nil {
		return "", err
	}
	requestID = cr.CertificateRequests[0].ID
	req.PickupID = requestID
	return requestID, nil
}

func (c *Connector) getCertificateStatus(requestID string) (certStatus *certificateStatus, err error) {
	url := c.getURL(urlResourceCertificateStatus)
	url = fmt.Sprintf(url, requestID)
	statusCode, _, body, err := c.request("GET", url, nil)

	if statusCode == http.StatusOK {
		certStatus = &certificateStatus{}
		err = json.Unmarshal(body, certStatus)
		if err != nil {
			return nil, fmt.Errorf("failed to parse certificate request status response: %s", err)
		}
		return
	}
	respErrors, err := parseResponseErrors(body)
	if err == nil {
		respError := fmt.Sprintf("Unexpected status code on Venafi Cloud certificate search. Status: %d\n", statusCode)
		for _, e := range respErrors {
			respError += fmt.Sprintf("Error Code: %d Error: %s\n", e.Code, e.Message)
		}
		return nil, fmt.Errorf(respError)
	}

	return nil, fmt.Errorf("Unexpected status code on Venafi Cloud certificate search. Status: %d", statusCode)

}

// RetrieveCertificate retrieves the certificate for the specified ID
func (c *Connector) RetrieveCertificate(req *certificate.Request) (certificates *certificate.PEMCollection, err error) {

	if req.FetchPrivateKey {
		return nil, fmt.Errorf("Failed to retrieve private key from Venafi Cloud service: not supported")
	}
	var certID string
	if req.PickupID == "" && req.Thumbprint != "" {
		// search cert by Thumbprint and fill pickupID
		var certificateRequestId string
		searchResult, err := c.searchCertificatesByFingerprint(req.Thumbprint)
		if err != nil {
			return nil, fmt.Errorf("Failed to retrieve certificate: %s", err)
		}
		if len(searchResult.Certificates) == 0 {
			return nil, fmt.Errorf("No certifiate found using fingerprint %s", req.Thumbprint)
		}

		reqIds := []string{}
		isOnlyOneCertificateRequestId := true
		for _, c := range searchResult.Certificates {
			reqIds = append(reqIds, c.CertificateRequestId)
			if certificateRequestId != "" && certificateRequestId != c.CertificateRequestId {
				isOnlyOneCertificateRequestId = false
			}
			if c.CertificateRequestId != "" {
				certificateRequestId = c.CertificateRequestId
			} else {
				certID = c.Id
			}
		}
		if !isOnlyOneCertificateRequestId {
			return nil, fmt.Errorf("More than one CertificateRequestId was found with the same Fingerprint: %s", reqIds)
		}

		req.PickupID = certificateRequestId
	}

	startTime := time.Now()
	for {
		if req.PickupID == "" {
			break
		}
		status, err := c.getCertificateStatus(req.PickupID)
		if err != nil {
			return nil, fmt.Errorf("unable to retrieve: %s", err)
		}
		if status.Status == "ISSUED" {
			break // to fetch the cert itself
		} else if status.Status == "FAILED" {
			return nil, fmt.Errorf("Failed to retrieve certificate. Status: %v", status)
		}
		// status.Status == "REQUESTED" || status.Status == "PENDING"
		if req.Timeout == 0 {
			return nil, endpoint.ErrCertificatePending{CertificateID: req.PickupID, Status: status.Status}
		}
		if time.Now().After(startTime.Add(req.Timeout)) {
			return nil, endpoint.ErrRetrieveCertificateTimeout{CertificateID: req.PickupID}
		}
		// fmt.Printf("pending... %s\n", status.Status)
		time.Sleep(2 * time.Second)
	}
	if c.user == nil || c.user.Company == nil {
		return nil, fmt.Errorf("Must be autheticated to retieve certificate")
	}
	if req.PickupID != "" {
		url := c.getURL(urlResourceCertificateRetrieveViaCSR)
		url = fmt.Sprintf(url, req.PickupID)
		url += "?chainOrder=%s&format=PEM"
		switch req.ChainOption {
		case certificate.ChainOptionRootFirst:
			url = fmt.Sprintf(url, condorChainOptionRootFirst)
		default:
			url = fmt.Sprintf(url, condorChainOptionRootLast)
		}
		statusCode, status, body, err := c.request("GET", url, nil)
		if err != nil {
			return nil, err
		}
		if statusCode == http.StatusOK {
			certificates, err = newPEMCollectionFromResponse(body, req.ChainOption)
			if err != nil {
				return nil, err
			}
			err = req.CheckCertificate(certificates.Certificate)
			return certificates, err
		} else if statusCode == http.StatusConflict { // Http Status Code 409 means the certificate has not been signed by the ca yet.
			return nil, endpoint.ErrCertificatePending{CertificateID: req.PickupID}
		} else {
			return nil, fmt.Errorf("Failed to retrieve certificate. StatusCode: %d -- Status: %s -- Server Data: %s", statusCode, status, body) //todo:remove body from err
		}
	} else {
		url := c.getURL(urlResourceCertificateRetrievePem)
		url = fmt.Sprintf(url, certID)
		statusCode, status, body, err := c.request("GET", url, nil)
		if err != nil {
			return nil, err
		}
		if statusCode != http.StatusOK {
			return nil, fmt.Errorf("Failed to retrieve certificate. StatusCode: %d -- Status: %s -- Server Data: %s", statusCode, status, body)
		}

		certificates, err = newPEMCollectionFromResponse(body, certificate.ChainOptionIgnore)
		return certificates, nil
	}
}

// RevokeCertificate attempts to revoke the certificate
func (c *Connector) RevokeCertificate(revReq *certificate.RevocationRequest) (err error) {
	return fmt.Errorf("not supported by endpoint")
}

// RenewCertificate attempts to renew the certificate
func (c *Connector) RenewCertificate(renewReq *certificate.RenewalRequest) (requestID string, err error) {

	/* 1st step is to get CertificateRequestId which is required to lookup managedCertificateId and zoneId */
	var certificateRequestId string

	if renewReq.Thumbprint != "" {
		// by Thumbprint (aka Fingerprint)
		searchResult, err := c.searchCertificatesByFingerprint(renewReq.Thumbprint)
		if err != nil {
			return "", fmt.Errorf("Failed to create renewal request: %s", err)
		}
		if len(searchResult.Certificates) == 0 {
			return "", fmt.Errorf("No certifiate found using fingerprint %s", renewReq.Thumbprint)
		}

		reqIds := []string{}
		isOnlyOneCertificateRequestId := true
		for _, c := range searchResult.Certificates {
			reqIds = append(reqIds, c.CertificateRequestId)
			if certificateRequestId != "" && certificateRequestId != c.CertificateRequestId {
				isOnlyOneCertificateRequestId = false
			}
			certificateRequestId = c.CertificateRequestId
		}
		if !isOnlyOneCertificateRequestId {
			return "", fmt.Errorf("Error: more than one CertificateRequestId was found with the same Fingerprint: %s", reqIds)
		}
	} else if renewReq.CertificateDN != "" {
		// by CertificateDN (which is the same as CertificateRequestId for current implementation)
		certificateRequestId = renewReq.CertificateDN
	} else {
		return "", fmt.Errorf("failed to create renewal request: CertificateDN or Thumbprint required")
	}

	/* 2nd step is to get ManagedCertificateId & ZoneId by looking up certificate request record */
	previousRequest, err := c.getCertificateStatus(certificateRequestId)
	if err != nil {
		return "", fmt.Errorf("certificate renew failed: %s", err)
	}
	var zoneId = previousRequest.ZoneId
	var managedCertificateId = previousRequest.ManagedCertificateId

	if managedCertificateId == "" {
		return "", fmt.Errorf("failed to submit renewal request for certificate: ManagedCertificateId is empty, certificate status is %s", previousRequest.Status)
	}

	if zoneId == "" {
		return "", fmt.Errorf("failed to submit renewal request for certificate: ZoneId is empty, certificate status is %s", previousRequest.Status)
	}

	/* 3rd step is to get ManagedCertificate Object by id
	   and check if latestCertificateRequestId there equals to certificateRequestId from 1st step */
	managedCertificate, err := c.getManagedCertificate(managedCertificateId)
	if err != nil {
		return "", fmt.Errorf("failed to renew certificate: %s", err)
	}
	if managedCertificate.LatestCertificateRequestId != certificateRequestId {
		withThumbprint := ""
		if renewReq.Thumbprint != "" {
			withThumbprint = fmt.Sprintf("with thumbprint %s ", renewReq.Thumbprint)
		}
		return "", fmt.Errorf(
			"Certificate under requestId %s "+withThumbprint+
				"is not the latest under ManagedCertificateId %s. The latest request is %s. "+
				"This error may happen when revoked certificate is requested to be renewed.",
			certificateRequestId, managedCertificateId, managedCertificate.LatestCertificateRequestId)
	}

	/* 4th step is to send renewal request */
	url := c.getURL(urlResourceCertificateRequests)
	if c.user == nil || c.user.Company == nil {
		return "", fmt.Errorf("Must be autheticated to request a certificate")
	}

	req := certificateRequest{ZoneID: zoneId, ExistingManagedCertificateId: managedCertificateId}
	if renewReq.CertificateRequest != nil && len(renewReq.CertificateRequest.CSR) != 0 {
		req.CSR = string(renewReq.CertificateRequest.CSR)
		req.ReuseCSR = false
	} else {
		req.ReuseCSR = true
	}
	statusCode, status, body, err := c.request("POST", url, req)
	if err != nil {
		return
	}

	cr, err := parseCertificateRequestResult(statusCode, status, body)
	if err != nil {
		return "", fmt.Errorf("Failed to renew certificate: %s", err)
	}
	return cr.CertificateRequests[0].ID, nil
}

func (c *Connector) getZoneByTag(tag string) (*zone, error) {
	url := c.getURL(urlResourceZoneByTag)
	if c.user == nil {
		return nil, fmt.Errorf("Must be autheticated to read the zone configuration")
	}
	url = fmt.Sprintf(url, tag)
	statusCode, status, body, err := c.request("GET", url, nil)
	if err != nil {
		return nil, err
	}
	z, err := parseZoneConfigurationResult(statusCode, status, body)
	if err != nil {
		return nil, err
	}
	return z, nil
}

func (c *Connector) getPoliciesByID(ids []string) (*certificatePolicy, error) {
	policy := new(certificatePolicy)
	if c.user == nil {
		return nil, fmt.Errorf("Must be autheticated to read the zone configuration")
	}
	for _, id := range ids {
		url := c.getURL(urlResourcePoliciesByID)
		url = fmt.Sprintf(url, id)
		statusCode, status, body, err := c.request("GET", url, nil)
		p, err := parseCertificatePolicyResult(statusCode, status, body)
		if err != nil {
			return nil, err
		}
		switch p.CertificatePolicyType {
		case certificatePolicyTypeIdentity:
			policy.SubjectCNRegexes = p.SubjectCNRegexes
			policy.SubjectORegexes = p.SubjectORegexes
			policy.SubjectOURegexes = p.SubjectOURegexes
			policy.SubjectSTRegexes = p.SubjectSTRegexes
			policy.SubjectLRegexes = p.SubjectLRegexes
			policy.SubjectCRegexes = p.SubjectCRegexes
			policy.SANRegexes = p.SANRegexes
		case certificatePolicyTypeUse:
			policy.KeyTypes = p.KeyTypes
			policy.KeyReuse = p.KeyReuse
		}
	}
	return policy, nil
}

func (c *Connector) searchCertificates(req *SearchRequest) (*CertificateSearchResponse, error) {

	var err error

	url := c.getURL(urlResourceCertificateSearch)
	statusCode, _, body, err := c.request("POST", url, req)

	searchResult, err := ParseCertificateSearchResponse(statusCode, body)
	if err != nil {
		return nil, err
	}
	return searchResult, nil
}

func (c *Connector) searchCertificatesByFingerprint(fp string) (*CertificateSearchResponse, error) {
	fp = strings.Replace(fp, ":", "", -1)
	fp = strings.Replace(fp, ".", "", -1)
	fp = strings.ToUpper(fp)
	req := &SearchRequest{
		Expression: &Expression{
			Operands: []Operand{
				{
					"fingerprint",
					MATCH,
					fp,
				},
			},
		},
	}
	return c.searchCertificates(req)
}

/*
  "id": "32a656d1-69b1-11e8-93d8-71014a32ec53",
  "companyId": "b5ed6d60-22c4-11e7-ac27-035f0608fd2c",
  "latestCertificateRequestId": "0e546560-69b1-11e8-9102-a1f1c55d36fb",
  "ownerUserId": "593cdba0-2124-11e8-8219-0932652c1da0",
  "certificateIds": [
    "32a656d0-69b1-11e8-93d8-71014a32ec53"
  ],
  "certificateName": "cn=svc6.venafi.example.com",

*/
type managedCertificate struct {
	Id                         string `json:"id"`
	CompanyId                  string `json:"companyId"`
	LatestCertificateRequestId string `json:"latestCertificateRequestId"`
	CertificateName            string `json:"certificateName"`
}

func (c *Connector) getManagedCertificate(managedCertId string) (*managedCertificate, error) {
	var err error
	url := c.getURL(urlResourceManagedCertificateByID)
	url = fmt.Sprintf(url, managedCertId)
	statusCode, _, body, err := c.request("GET", url, nil)
	if err != nil {
		return nil, err
	}

	switch statusCode {
	case http.StatusOK:
		var res = &managedCertificate{}
		err = json.Unmarshal(body, res)
		if err != nil {
			return nil, fmt.Errorf("Failed to parse search results: %s, body: %s", err, body)
		}
		return res, nil
	default:
		if body != nil {
			respErrors, err := parseResponseErrors(body)
			if err == nil {
				respError := fmt.Sprintf("Unexpected status code on Venafi Cloud certificate search. Status: %d\n", statusCode)
				for _, e := range respErrors {
					respError += fmt.Sprintf("Error Code: %d Error: %s\n", e.Code, e.Message)
				}
				return nil, fmt.Errorf(respError)
			}
		}
		return nil, fmt.Errorf("Unexpected status code on Venafi Cloud certificate search. Status: %d", statusCode)
	}

}

func (c *Connector) ImportCertificate(req *certificate.ImportRequest) (*certificate.ImportResponse, error) {
	pBlock, _ := pem.Decode([]byte(req.CertificateData))
	if pBlock == nil {
		return nil, fmt.Errorf("can`t parse certificate")
	}
	zone := req.PolicyDN
	if zone == "" {
		zone = c.zone
	}
	base64.StdEncoding.EncodeToString(pBlock.Bytes)
	fingerprint := certThumprint(pBlock.Bytes)
	e := importRequestEndpoint{
		OCSP: 1,
		Certificates: []importRequestEndpointCert{
			{
				Certificate: base64.StdEncoding.EncodeToString(pBlock.Bytes),
				Fingerprint: fingerprint,
			},
		},
		Protocols: []importRequestEndpointProtocol{
			{
				Certificates: []string{fingerprint},
			},
		},
	}
	request := importRequest{
		ZoneName:  zone,
		Endpoints: []importRequestEndpoint{e},
	}

	url := c.getURL(urlResourceDiscovery)
	statusCode, status, body, err := c.request("POST", url, request)
	if err != nil {
		return nil, err
	}
	var r struct {
		CreatedCertificates int
		CreatedInstances    int
		UpdatedCertificates int
		UpdatedInstances    int
	}
	err = json.Unmarshal(body, &r)
	if statusCode != http.StatusCreated {
		return nil, fmt.Errorf("bad server status responce %d %s", statusCode, status)
	} else if err != nil {
		return nil, fmt.Errorf("can`t unmarshal json response %s", err)
	} else if !(r.CreatedCertificates == 1 || r.UpdatedCertificates == 1) {
		return nil, fmt.Errorf("certificate was not imported on unknown reason")
	}
	foundCert, err := c.searchCertificatesByFingerprint(fingerprint)
	if err != nil {
		return nil, err
	}
	if len(foundCert.Certificates) != 1 {
		return nil, fmt.Errorf("certificate has been imported but could not be found on platform after that")
	}
	cert := foundCert.Certificates[0]
	resp := &certificate.ImportResponse{CertificateDN: cert.SubjectCN[0]}
	return resp, nil
}<|MERGE_RESOLUTION|>--- conflicted
+++ resolved
@@ -35,21 +35,6 @@
 type urlResource string
 
 const (
-<<<<<<< HEAD
-	urlResourceUserAccounts           urlResource = "useraccounts"
-	urlResourcePing                               = "ping"
-	urlResourceZones                              = "zones"
-	urlResourceZoneByTag                          = urlResourceZones + "/tag/%s"
-	urlResourceCertificatePolicies                = "certificatepolicies"
-	urlResourcePoliciesByID                       = urlResourceCertificatePolicies + "/%s"
-	urlResourcePoliciesForZoneByID                = urlResourceCertificatePolicies + "?zoneId=%s"
-	urlResourceCertificateRequests                = "certificaterequests"
-	urlResourceCertificateStatus                  = urlResourceCertificateRequests + "/%s"
-	urlResourceCertificateRetrieve                = urlResourceCertificateRequests + "/%s/certificate"
-	urlResourceCertificateSearch                  = "certificatesearch"
-	urlResourceManagedCertificates                = "managedcertificates"
-	urlResourceManagedCertificateByID             = urlResourceManagedCertificates + "/%s"
-=======
 	urlResourceUserAccounts              urlResource = "useraccounts"
 	urlResourcePing                                  = "ping"
 	urlResourceZones                                 = "zones"
@@ -64,9 +49,8 @@
 	urlResourceCertificateRetrievePem                = urlResourceCertificateRetrieve + "/encoded"
 	urlResourceCertificateSearch                     = "certificatesearch"
 	urlResourceManagedCertificates                   = "managedcertificates"
-	urlResourceManagedCertificateById                = urlResourceManagedCertificates + "/%s"
+	urlResourceManagedCertificateByID                = urlResourceManagedCertificates + "/%s"
 	urlResourceDiscovery                             = "discovery"
->>>>>>> cd740ee6
 )
 
 type condorChainOption string
