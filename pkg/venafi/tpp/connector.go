--- conflicted
+++ resolved
@@ -100,13 +100,10 @@
 	if auth == nil {
 		return fmt.Errorf("failed to authenticate: missing credentials")
 	}
-<<<<<<< HEAD
-=======
 
 	if auth.ClientId == "" {
 		auth.ClientId = defaultClientID
 	}
->>>>>>> 2d5312cd
 
 	if auth.User != "" && auth.Password != "" {
 		data := authorizeResquest{Username: auth.User, Password: auth.Password}
@@ -119,11 +116,7 @@
 		c.apiKey = resp.APIKey
 		return nil
 
-<<<<<<< HEAD
-	} else if auth.RefreshToken != "" && auth.ClientId != "" {
-=======
 	} else if auth.RefreshToken != "" {
->>>>>>> 2d5312cd
 		data := oauthRefreshAccessTokenRequest{Client_id: auth.ClientId, Refresh_token: auth.RefreshToken}
 		result, err := processAuthData(c, urlResourceRefreshAccessToken, data)
 		if err != nil {
