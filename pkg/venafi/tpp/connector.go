--- conflicted
+++ resolved
@@ -31,21 +31,13 @@
 
 // Connector contains the base data needed to communicate with a TPP Server
 type Connector struct {
-<<<<<<< HEAD
 	baseURL    string
 	apiKey     string
 	acessToken string
 	verbose    bool
 	trust      *x509.CertPool
 	zone       string
-=======
-	baseURL string
-	apiKey  string
-	verbose bool
-	trust   *x509.CertPool
-	zone    string
-	client  *http.Client
->>>>>>> 66364ff9
+	client     *http.Client
 }
 
 // NewConnector creates a new TPP Connector object used to communicate with TPP
