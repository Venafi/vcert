/*
 * Copyright 2018-2021 Venafi, Inc.
 *
 * Licensed under the Apache License, Version 2.0 (the "License");
 * you may not use this file except in compliance with the License.
 * You may obtain a copy of the License at
 *
 *  http://www.apache.org/licenses/LICENSE-2.0
 *
 * Unless required by applicable law or agreed to in writing, software
 * distributed under the License is distributed on an "AS IS" BASIS,
 * WITHOUT WARRANTIES OR CONDITIONS OF ANY KIND, either express or implied.
 * See the License for the specific language governing permissions and
 * limitations under the License.
 */

package main

import (
	"fmt"
	"log"
	"os"
	"sort"
	"time"

	"github.com/urfave/cli/v2"

	"github.com/Venafi/vcert/v4"
)

var (
	logger = log.New(os.Stderr, UtilityShortName+": ", log.LstdFlags)
	logf   = logger.Printf
	exit   = os.Exit
)

// UtilityName is the full name of the command-line utility
const UtilityName string = "Venafi Certificate Utility"

// UtilityShortName is the short name of the command-line utility
const UtilityShortName string = "vCert"

// OriginName is the full name for adding to meta information to certificate request
const OriginName = "Venafi VCert CLI"

func main() {
	defer func() {
		if r := recover(); r != nil {
			// logger.Fatalf() does immediately os.Exit(1)
			// so we use logger.Panic() and do recover() here to hide stacktrace
			// exit() is a function to decide what to do

			exit(1)  // it's os.Exit() by default, but can be overridden
			panic(r) // so that panic() bubbling continues (it's needed when we call main() from cli_test.go)

		}
	}()

	app := &cli.App{
		Usage: UtilityName,
		UsageText: `vcert action [action options]
   for command help run: vcert action -h`,
		Version:  vcert.GetFormattedVersionString(), //todo: replace with plain version
		Compiled: time.Now(),                        //todo: replace with parsing vcert.versionBuildTimeStamp
		Commands: []*cli.Command{
			commandGetCred,
			commandCheckCred,
			commandVoidCred,
			commandGenCSR,
			commandEnroll,
			commandPickup,
			commandRenew,
			commandRevoke,
			commandRetire,
			commandCreatePolicy,
			commandGetPolicy,
			commandSshPickup,
			commandSshEnroll,
			commandSshGetConfig,
			commandRunPlaybook,
		},
		EnableBashCompletion: true, //todo: write BashComplete function for options
		Authors:              authors,
		Copyright: `2018-2022 Venafi, Inc.
	 Licensed under the Apache License, Version 2.0`,
	}

	sort.Sort(cli.CommandsByName(app.Commands))

	cli.AppHelpTemplate = fmt.Sprintf(`Venafi Certificate Utility
	Version: %s
	Build Timestamp: %s

USAGE:
	{{.HelpName}} {{if .VisibleFlags}}[global options]{{end}}{{if .Commands}} command [command options]{{end}} {{if .ArgsUsage}}{{.ArgsUsage}}{{else}}[arguments...]{{end}}
{{if len .Authors}}
AUTHOR:
	{{range .Authors}}{{ . }}
	{{end}}{{end}}{{if .Commands}}
ACTIONS:
   gencsr       To generate a certificate signing request (CSR)
   enroll       To enroll a certificate
   pickup       To retrieve a certificate
   renew        To renew a certificate
   revoke       To revoke a certificate
<<<<<<< HEAD
   run          To retrieve and install certificates using a vcert playbook file
=======
   retire       To retire a certificate
>>>>>>> 3b372e4a

   getpolicy    To retrieve the certificate policy of a zone
   setpolicy    To apply a certificate policy specification to a zone

   getcred      To obtain a new TPP authentication token or register for a new VaaS user API key
   checkcred    To check the validity of a token and grant
   voidcred     To invalidate an authentication grant

   sshenroll    To enroll a SSH certificate
   sshpickup    To retrieve a SSH certificate
   sshgetconfig To get the SSH CA public key and default principals

OPTIONS:
   {{range .VisibleFlags}}{{.}}
   {{end}}
COPYRIGHT:
   {{.Copyright}}
{{end}}{{if .Version}}
SUPPORT:
   opensource@venafi.com
{{end}}
`, vcert.GetFormattedVersionString(), vcert.GetFormatedBuildTimeStamp())

	cli.CommandHelpTemplate = `NAME:
   {{.HelpName}} - {{.Usage}}

USAGE:
   {{if .UsageText}}{{.UsageText}}{{else}}{{.HelpName}}{{if .VisibleFlags}} [command options]{{end}} {{if .ArgsUsage}}{{.ArgsUsage}}{{else}}[arguments...]{{end}}{{end}}{{if .Category}}

CATEGORY:
   {{.Category}}{{end}}{{if .Description}}

DESCRIPTION:
   {{.Description}}{{end}}{{if .VisibleFlags}}

OPTIONS:
   {{range .VisibleFlags}}{{.}}
   {{end}}{{end}}
`
	err := app.Run(os.Args)
	if err != nil {
		//TODO: we need to make logger a global package
		logger := log.New(os.Stderr, UtilityShortName+": ", log.LstdFlags)
		logger.Panicf("%s", err)
	}
}

var authors = []*cli.Author{
	{
		Name:  "Ryan Treat",
		Email: "ryan.treat@venafi.com",
	},
	{
		Name:  "Russel Vela",
		Email: "russel.vela@venafi.com",
	},
	{
		Name:  "Luis Presuel",
		Email: "luis.presuel@venafi.com",
	},
	{
		Name:  "Marcos Albornoz",
		Email: "marcos.albornoz@venafi.com",
	},
}<|MERGE_RESOLUTION|>--- conflicted
+++ resolved
@@ -103,11 +103,8 @@
    pickup       To retrieve a certificate
    renew        To renew a certificate
    revoke       To revoke a certificate
-<<<<<<< HEAD
+   retire       To retire a certificate
    run          To retrieve and install certificates using a vcert playbook file
-=======
-   retire       To retire a certificate
->>>>>>> 3b372e4a
 
    getpolicy    To retrieve the certificate policy of a zone
    setpolicy    To apply a certificate policy specification to a zone
