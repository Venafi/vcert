/*
 * Copyright 2018 Venafi, Inc.
 *
 * Licensed under the Apache License, Version 2.0 (the "License");
 * you may not use this file except in compliance with the License.
 * You may obtain a copy of the License at
 *
 *  http://www.apache.org/licenses/LICENSE-2.0
 *
 * Unless required by applicable law or agreed to in writing, software
 * distributed under the License is distributed on an "AS IS" BASIS,
 * WITHOUT WARRANTIES OR CONDITIONS OF ANY KIND, either express or implied.
 * See the License for the specific language governing permissions and
 * limitations under the License.
 */

package main

import (
	"github.com/Venafi/vcert/v4/pkg/certificate"
)

const (
	commandGenCSRName  = "gencsr"
	commandEnrollName  = "enroll"
	commandPickupName  = "pickup"
	commandRevokeName  = "revoke"
	commandRenewName   = "renew"
	commandGetcredName = "getcred"
)

var (
	flags commandFlags
)

type commandFlags struct {
	apiKey            string
	appInfo           string
	caDN              string
	certFile          string
	chainFile         string
	chainOption       string
	clientId          string
	clientP12         string
	clientP12PW       string
	commonName        string
	config            string
	country           string
	csrFile           string
	csrOption         string
	customFields      []string
	distinguishedName string
	dnsSans           stringSlice
	emailSans         rfc822NameSlice
	file              string
	format            string
	friendlyName      string
	insecure          bool
	instance          string
	ipSans            ipSlice
	keyCurve          certificate.EllipticCurve
	keyCurveString    string
	keyFile           string
	keyPassword       string
	keySize           int
	keyType           *certificate.KeyType
	keyTypeString     string
	locality          string
	noPickup          bool
	noPrompt          bool
	noRetire          bool
	org               string
	orgUnits          stringSlice
	pickupID          string
	pickupIDFile      string
	profile           string
	replaceInstance   bool
	revocationReason  string
	scope             string
	state             string
	testMode          bool
	testModeDelay     int
	thumbprint        string
	timeout           int
	tlsAddress        string
	tppPassword       string
	tppToken          string
	tppUser           string
	trustBundle       string
	upnSans           rfc822NameSlice
	uriSans           uriSlice
	url               string
	verbose           bool
	zone              string
	omitSans          bool
	csrFormat         string
<<<<<<< HEAD
	credFormat        string
=======
	validDays         string
>>>>>>> 77cb407c
}<|MERGE_RESOLUTION|>--- conflicted
+++ resolved
@@ -94,9 +94,6 @@
 	zone              string
 	omitSans          bool
 	csrFormat         string
-<<<<<<< HEAD
 	credFormat        string
-=======
 	validDays         string
->>>>>>> 77cb407c
 }